use lettre::smtp::client::net::*;
use lettre::*;

use crate::constants::Event;
use crate::constants::*;
use crate::context::Context;
use crate::dc_loginparam::*;
use crate::oauth2::*;

pub struct Smtp {
    transport: Option<lettre::smtp::SmtpTransport>,
    transport_connected: bool,
    /// Email address we are sending from.
    from: Option<EmailAddress>,
    pub error: *mut libc::c_char,
}

impl Smtp {
    /// Create a new Smtp instances.
    pub fn new() -> Self {
        Smtp {
            transport: None,
            transport_connected: false,
            from: None,
            error: std::ptr::null_mut(),
        }
    }

    /// Disconnect the SMTP transport and drop it entirely.
    pub fn disconnect(&mut self) {
        if self.transport.is_none() || !self.transport_connected {
            return;
        }

        let mut transport = self.transport.take().unwrap();
        transport.close();
        self.transport_connected = false;
    }

    /// Check if a connection already exists.
    pub fn is_connected(&self) -> bool {
        self.transport.is_some()
    }

    /// Connect using the provided login params
<<<<<<< HEAD
    pub fn connect(&mut self, context: &Context, lp: *const dc_loginparam_t) -> bool {
        if lp.is_null() {
            return false;
        }

=======
    pub fn connect(&mut self, context: &Context, lp: &dc_loginparam_t) -> usize {
>>>>>>> ab48745c
        if self.is_connected() {
            warn!(context, 0, "SMTP already connected.");
            return true;
        }

        if lp.send_server.is_empty() || lp.send_port == 0 {
            log_event!(context, Event::ERROR_NETWORK, 0, "SMTP bad parameters.",);
        }

        self.from = if let Ok(addr) = EmailAddress::new(lp.addr.clone()) {
            Some(addr)
        } else {
            None
        };

        if self.from.is_none() {
            // TODO: print error
            return false;
        }

        let domain = &lp.send_server;
        let port = lp.send_port as u16;

        let tls = native_tls::TlsConnector::builder()
            // FIXME: unfortunately this is needed to make things work on macos + testrun.org
            .danger_accept_invalid_hostnames(true)
            .min_protocol_version(Some(DEFAULT_TLS_PROTOCOLS[0]))
            .build()
            .unwrap();

        let tls_parameters = ClientTlsParameters::new(domain.to_string(), tls);

        let creds = if 0 != lp.server_flags & (DC_LP_AUTH_OAUTH2 as i32) {
            // oauth2
            let addr = &lp.addr;
            let send_pw = &lp.send_pw;
            let access_token = dc_get_oauth2_access_token(context, addr, send_pw, 0);
            if access_token.is_none() {
                return false;
            }
            let user = &lp.send_user;

            lettre::smtp::authentication::Credentials::new(user.to_string(), access_token.unwrap())
        } else {
            // plain
            let user = lp.send_user.clone();
            let pw = lp.send_pw.clone();
            lettre::smtp::authentication::Credentials::new(user, pw)
        };

        let security = if 0
            != lp.server_flags & (DC_LP_SMTP_SOCKET_STARTTLS | DC_LP_SMTP_SOCKET_PLAIN) as i32
        {
            lettre::smtp::ClientSecurity::Opportunistic(tls_parameters)
        } else {
            lettre::smtp::ClientSecurity::Wrapper(tls_parameters)
        };

        match lettre::smtp::SmtpClient::new((domain.as_str(), port), security) {
            Ok(client) => {
                let client = client
                    .smtp_utf8(true)
                    .credentials(creds)
                    .connection_reuse(lettre::smtp::ConnectionReuseParameters::ReuseUnlimited);
                self.transport = Some(client.transport());
                log_event!(
                    context,
                    Event::SMTP_CONNECTED,
                    0,
                    "SMTP-LOGIN as {} ok",
                    lp.send_user,
                );
                true
            }
            Err(err) => {
                warn!(context, 0, "SMTP: failed to establish connection {:?}", err);
                false
            }
        }
    }

    pub fn send<'a>(
        &mut self,
        context: &Context,
        recipients: Vec<EmailAddress>,
        body: Vec<u8>,
    ) -> usize {
        if let Some(ref mut transport) = self.transport {
            let envelope = Envelope::new(self.from.clone(), recipients).expect("invalid envelope");
            let mail = SendableEmail::new(
                envelope,
                "mail-id".into(), // TODO: random id
                body,
            );

            match transport.send(mail) {
                Ok(_) => {
                    log_event!(
                        context,
                        Event::SMTP_MESSAGE_SENT,
                        0,
                        "Message was sent to SMTP server",
                    );
                    self.transport_connected = true;
                    1
                }
                Err(err) => {
                    warn!(context, 0, "SMTP failed to send message: {}", err);
                    0
                }
            }
        } else {
            // TODO: log error
            0
        }
    }
}<|MERGE_RESOLUTION|>--- conflicted
+++ resolved
@@ -43,15 +43,7 @@
     }
 
     /// Connect using the provided login params
-<<<<<<< HEAD
-    pub fn connect(&mut self, context: &Context, lp: *const dc_loginparam_t) -> bool {
-        if lp.is_null() {
-            return false;
-        }
-
-=======
-    pub fn connect(&mut self, context: &Context, lp: &dc_loginparam_t) -> usize {
->>>>>>> ab48745c
+    pub fn connect(&mut self, context: &Context, lp: &dc_loginparam_t) -> bool {
         if self.is_connected() {
             warn!(context, 0, "SMTP already connected.");
             return true;
