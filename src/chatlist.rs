--- conflicted
+++ resolved
@@ -94,7 +94,7 @@
     ) -> Result<Self> {
         // Note that we do not emit DC_EVENT_MSGS_MODIFIED here even if some
         // messages get hidden to avoid reloading the same chatlist.
-        if let Err(err) = hide_device_expired_messages(context) {
+        if let Err(err) = hide_device_expired_messages(context).await {
             warn!(context, "Failed to hide expired messages: {}", err);
         }
 
@@ -113,6 +113,7 @@
 
         let skip_id = if 0 != listflags & DC_GCL_FOR_FORWARDING {
             chat::lookup_by_contact_id(context, DC_CONTACT_ID_DEVICE)
+                .await
                 .unwrap_or_default()
                 .0
         } else {
@@ -157,18 +158,13 @@
             ).await?
         } else if 0 != listflags & DC_GCL_ARCHIVED_ONLY {
             // show archived chats
-<<<<<<< HEAD
+            // (this includes the archived device-chat; we could skip it,
+            // however, then the number of archived chats do not match, which might be even more irritating.
+            // and adapting the number requires larger refactorings and seems not to be worth the effort)
             context
                 .sql
                 .query_map(
                     "SELECT c.id, m.id
-=======
-            // (this includes the archived device-chat; we could skip it,
-            // however, then the number of archived chats do not match, which might be even more irritating.
-            // and adapting the number requires larger refactorings and seems not to be worth the effort)
-            context.sql.query_map(
-                "SELECT c.id, m.id
->>>>>>> d3126589
                  FROM chats c
                  LEFT JOIN msgs m
                         ON c.id=m.chat_id
@@ -215,18 +211,11 @@
                    AND c.name LIKE ?3
                  GROUP BY c.id
                  ORDER BY IFNULL(m.timestamp,c.created_timestamp) DESC, m.id DESC;",
-<<<<<<< HEAD
-                    paramsv![MessageState::OutDraft, str_like_cmd],
+                    paramsv![MessageState::OutDraft, skip_id, str_like_cmd],
                     process_row,
                     process_rows,
                 )
                 .await?
-=======
-                params![MessageState::OutDraft, skip_id, str_like_cmd],
-                process_row,
-                process_rows,
-            )?
->>>>>>> d3126589
         } else {
             //  show normal chatlist
             let sort_id_up = if 0 != listflags & DC_GCL_FOR_FORWARDING {
@@ -251,13 +240,8 @@
                    AND c.blocked=0
                    AND NOT c.archived=?3
                  GROUP BY c.id
-<<<<<<< HEAD
-                 ORDER BY c.id=?3 DESC, c.archived=?4 DESC, IFNULL(m.timestamp,c.created_timestamp) DESC, m.id DESC;",
-                paramsv![MessageState::OutDraft, ChatVisibility::Archived, sort_id_up, ChatVisibility::Pinned],
-=======
                  ORDER BY c.id=?4 DESC, c.archived=?5 DESC, IFNULL(m.timestamp,c.created_timestamp) DESC, m.id DESC;",
-                params![MessageState::OutDraft, skip_id, ChatVisibility::Archived, sort_id_up, ChatVisibility::Pinned],
->>>>>>> d3126589
+                paramsv![MessageState::OutDraft, skip_id, ChatVisibility::Archived, sort_id_up, ChatVisibility::Pinned],
                 process_row,
                 process_rows,
             ).await?;
@@ -477,37 +461,25 @@
         assert_eq!(chats.len(), 1);
     }
 
-<<<<<<< HEAD
     #[async_std::test]
     async fn test_sort_self_talk_up_on_forward() {
         let t = dummy_context().await;
         t.ctx.update_device_chats().await.unwrap();
+        create_group_chat(&t.ctx, VerifiedStatus::Unverified, "a chat")
+            .await
+            .unwrap();
 
         let chats = Chatlist::try_load(&t.ctx, 0, None, None).await.unwrap();
-        assert!(Chat::load_from_db(&t.ctx, chats.get_chat_id(0))
-            .await
-=======
-    #[test]
-    fn test_sort_self_talk_up_on_forward() {
-        let t = dummy_context();
-        t.ctx.update_device_chats().unwrap();
-        create_group_chat(&t.ctx, VerifiedStatus::Unverified, "a chat").unwrap();
-
-        let chats = Chatlist::try_load(&t.ctx, 0, None, None).unwrap();
         assert!(chats.len() == 3);
         assert!(!Chat::load_from_db(&t.ctx, chats.get_chat_id(0))
->>>>>>> d3126589
+            .await
             .unwrap()
             .is_self_talk());
 
-<<<<<<< HEAD
         let chats = Chatlist::try_load(&t.ctx, DC_GCL_FOR_FORWARDING, None, None)
             .await
             .unwrap();
-=======
-        let chats = Chatlist::try_load(&t.ctx, DC_GCL_FOR_FORWARDING, None, None).unwrap();
         assert!(chats.len() == 2); // device chat cannot be written and is skipped on forwarding
->>>>>>> d3126589
         assert!(Chat::load_from_db(&t.ctx, chats.get_chat_id(0))
             .await
             .unwrap()
