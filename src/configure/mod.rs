--- conflicted
+++ resolved
@@ -4,6 +4,7 @@
 mod auto_outlook;
 mod read_url;
 
+use anyhow::{bail, ensure, Result};
 use async_std::prelude::*;
 use percent_encoding::{utf8_percent_encode, NON_ALPHANUMERIC};
 
@@ -11,13 +12,7 @@
 use crate::constants::*;
 use crate::context::Context;
 use crate::dc_tools::*;
-<<<<<<< HEAD
-use crate::error::{Error, Result};
 use crate::imap::Imap;
-=======
-use crate::error::format_err;
-use crate::job::{self, job_add, job_kill_action};
->>>>>>> 3ee81cbe
 use crate::login_param::{CertificateChecks, LoginParam};
 use crate::message::Message;
 use crate::oauth2::*;
@@ -158,7 +153,7 @@
                 .ok();
 
             progress!(self, 0);
-            Err(Error::Message("Configure failed".to_string()))
+            bail!("Configure failed")
         }
     }
 }
